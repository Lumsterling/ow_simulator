--- conflicted
+++ resolved
@@ -42,13 +42,9 @@
 
   void resetForces();
 
-<<<<<<< HEAD
-  bool isScoopDigging() const;
-=======
   void resetDepth();
 
-  bool isScoopDigging();
->>>>>>> 1fb1cd51
+  bool isScoopDigging() const;
 
   void onModDiffVisualMsg(
     const ow_dynamic_terrain::modified_terrain_diff::ConstPtr &msg);

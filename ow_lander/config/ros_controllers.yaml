--- conflicted
+++ resolved
@@ -48,7 +48,6 @@
       - j_dist_pitch
       - j_hand_yaw
       - j_scoop_yaw
-<<<<<<< HEAD
   # TODO: We probably need to move the grinder_controller to another file to
   # ease the process of controller switching
   # - name: grinder_controller
@@ -69,44 +68,6 @@
   type: effort_controllers/JointPositionController
   joint: j_ant_tilt
   pid: {p: 550.0, i: 0.01, d: 70.0}
-=======
-  - name: limbs_controller
-    action_ns: follow_joint_trajectory
-    type: FollowJointTrajectory
-    default: true
-    joints:
-      - j_shou_yaw
-      - j_shou_pitch
-      - j_prox_pitch
-      - j_dist_pitch
-      - j_hand_yaw
-  - name: grinder_controller
-    action_ns: follow_joint_trajectory
-    type: FollowJointTrajectory
-    joints:
-      - j_shou_yaw
-      - j_shou_pitch
-      - j_prox_pitch
-      - j_dist_pitch
-      - j_hand_yaw
-      - j_grinder
-antenna_controller:
-  type: effort_controllers/JointTrajectoryController
-  joints:
-    - j_ant_pan
-    - j_ant_tilt
-  gains:
-    j_ant_pan:
-      p: 100
-      d: 1
-      i: 1
-      i_clamp: 1
-    j_ant_tilt:
-      p: 100
-      d: 1
-      i: 1
-      i_clamp: 1
->>>>>>> 93fd5c90
 arm_controller:
   type: effort_controllers/JointTrajectoryController
   joints:

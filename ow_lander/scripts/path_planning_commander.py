--- conflicted
+++ resolved
@@ -35,8 +35,6 @@
     self.grinder_move_group = moveit_commander.MoveGroupCommander("grinder", wait_for_servers=10.0)
     self.trajectory_async_executer = TrajectoryAsyncExecuter()
     self.arm_fault = False
-<<<<<<< HEAD
-=======
 
   # === SERVICE ACTIVITIES - Stow =============================
   def handle_stop(self, req):
@@ -47,7 +45,6 @@
     self.trajectory_async_executer.stop()
     print("Stop arm activity completed")
     return True, "Done"
->>>>>>> 32594921
 
   # === SERVICE ACTIVITIES - Stow =============================
   def handle_stow(self, req):
@@ -185,38 +182,6 @@
     """
     print("Guarded Move arm activity started")
 
-<<<<<<< HEAD
-    if not self.arm_fault:
-      guarded_move_args = activity_guarded_move.arg_parsing(req)
-      success = activity_guarded_move.pre_guarded_move(
-          self.arm_move_group, guarded_move_args)
-      if not success:
-        return False, "pre_guarded_move failed"
-      plan = activity_guarded_move.guarded_move_plan(
-          self.arm_move_group, guarded_move_args)
-      if len(plan.joint_trajectory.points) == 0:
-        return False, "guarded_move_plan failed"
-      self.ground_detector.reset()
-      self.trajectory_async_executer.execute(plan.joint_trajectory,
-                                            done_cb=self.handle_guarded_move_done,
-                                            active_cb=None,
-                                            feedback_cb=self.handle_guarded_move_feedback)
-      # To preserve the previous behaviour we are adding a blocking call till the
-      # execution of the trajectory is completed
-      self.trajectory_async_executer.wait()
-      print("Guarded Move arm activity completed")
-      return success, "Done"
-    else:
-      self.trajectory_async_executer.stop()
-      print("Guarded Move arm activity incomplete")
-      return False, "guarded_move_plan failed"
-
-  def run(self):
-    rospy.init_node('path_planning_commander', anonymous=True)
-    self.systemFaultListener()
-
-
-=======
     guarded_move_args = activity_guarded_move.arg_parsing(req)
     success = activity_guarded_move.pre_guarded_move(
         self.arm_move_group, guarded_move_args)
@@ -245,7 +210,6 @@
 
     self.stop_srv = rospy.Service(
         'arm/stop', Stop, self.handle_stop)
->>>>>>> 32594921
     self.stow_srv = rospy.Service(
         'arm/stow', Stow, self.handle_stow)
     self.unstow_srv = rospy.Service(
@@ -268,29 +232,6 @@
 
     rospy.spin()
 
-<<<<<<< HEAD
-  def stop_arm(self):
-    plan = activity_guarded_move.stop_guarded_move_plan(self.arm_move_group)
-    self.trajectory_async_executer.systemFaultListener(plan.joint_trajectory, self.handle_guarded_move_feedback)
-
-  def callback(self, data):
-
-    """
-    If system fault occurs, and it is an arm failure, path planning stops
-    """
-    if (data.value & ARM_EXECUTION_ERROR) == ARM_EXECUTION_ERROR :
-      self.arm_fault = True
-      self.trajectory_async_executer.stop()
-    else:
-      self.arm_fault = False
-
-  def systemFaultListener(self):
-    """
-    Listens for system faults
-    """
-    rospy.Subscriber("/system_faults_status", SystemFaults, self.callback)
-
-=======
   def stop_arm_if_fault_feedback_cb(self, feedback):
     """
     stops arm if arm fault exists during feedback callback
@@ -322,7 +263,6 @@
       self.arm_fault = True
     else:
       self.arm_fault = False
->>>>>>> 32594921
 
 if __name__ == '__main__':
   ppc = PathPlanningCommander()

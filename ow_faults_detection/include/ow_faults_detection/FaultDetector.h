--- conflicted
+++ resolved
@@ -64,30 +64,6 @@
   static constexpr std::bitset<10> isLanderExecutionError{  0b01'0000'0000 };
   static constexpr std::bitset<10> isPowerSystemFault{      0b10'0000'0000 };
 
-  enum class ComponentFaults : uint {
-    Hardware = 1, 
-    JointLimit = 2,
-    TrajectoryGeneration = 2,
-    Collision = 3, 
-    Estop = 4, 
-    PositionLimit = 5, 
-    TorqueLimit = 6, 
-    VelocityLimit = 7, 
-    NoForceData = 8
-    };
-
-  //system
-  static constexpr std::bitset<10> isSystem{                0b00'0000'0001 };
-  static constexpr std::bitset<10> isArmGoalError{          0b00'0000'0010 };
-  static constexpr std::bitset<10> isArmExecutionError{     0b00'0000'0100 };
-  static constexpr std::bitset<10> isTaskGoalError{         0b00'0000'1000 };
-  static constexpr std::bitset<10> isCamGoalError{          0b00'0001'0000 };
-  static constexpr std::bitset<10> isCamExecutionError{     0b00'0010'0000 };
-  static constexpr std::bitset<10> isPanTiltGoalError{      0b00'0100'0000 };
-  static constexpr std::bitset<10> isPanTiltExecutionError{ 0b00'1000'0000 };
-  static constexpr std::bitset<10> isLanderExecutionError{  0b01'0000'0000 };
-  static constexpr std::bitset<10> isPowerSystemFault{      0b10'0000'0000 };
-  
   //power
   static constexpr std::bitset<3> islowVoltageError{ 0b001 };
   static constexpr std::bitset<3> isCapLossError{    0b010 };
@@ -98,24 +74,6 @@
   static constexpr float SOC_MAX_DIFF = 0.05;
   
 private:
-  //  ////////// functions
-  void publishSystemFaultsMessage();
-
-<<<<<<< HEAD
-  // //Arm functions
-  // // Output /faults/joint_states, a modified version of /joint_states, injecting
-  // // simple message faults that don't need to be simulated at their source.
-  // void jointStateCb(const sensor_msgs::JointStateConstPtr& msg);
-  // // Output /faults/joint_states, a modified version of /joint_states, injecting
-  // // simple message faults that don't need to be simulated at their source.
-  // void distPitchFtSensorCb(const geometry_msgs::WrenchStamped& msg);
-  // // Find an item in an std::vector or other find-able data structure, and
-  // // return its index. Return -1 if not found.
-  // template<typename group_t, typename item_t>
-  // int findPositionInGroup(const group_t& group, const item_t& item);
-  // // Get index from m_joint_index_map. If found, modify out_index and return
-  // // true. Otherwise, return false.
-  // bool findJointIndex(const unsigned int joint, unsigned int& out_index);
 
   // //camera function
   void cameraTriggerOriginalCb(const std_msgs::Empty& msg);
@@ -123,71 +81,24 @@
   void cameraTriggerPublishCb(const ros::TimerEvent& t);
 
   // // power functions
-  // float getRandomFloatFromRange(float min_val, float max_val);
-  // void publishPowerSystemFault();
-  // void powerSOCListener(const std_msgs::Float64& msg);
-  // void powerTemperatureListener(const std_msgs::Float64& msg);
-
-  // // Antennae functions
-  // void antennaPanFaultCb(const std_msgs::Float64& msg);
-  // void antennaTiltFaultCb(const std_msgs::Float64& msg);
-  // void publishAntennaeFaults(const std_msgs::Float64& msg, bool encoder, 
-  //                            bool torque, float& m_faultValue, ros::Publisher& m_publisher);
-=======
-  // // power functions
   float getRandomFloatFromRange(float min_val, float max_val);
   void publishPowerSystemFault();
   void powerSOCListener(const std_msgs::Float64& msg);
   void powerTemperatureListener(const std_msgs::Float64& msg);
->>>>>>> 493a1a5a
 
   // //Setting message values
+  void publishSystemFaultsMessage();
   template<typename fault_msg>
   void setFaultsMessageHeader(fault_msg& msg);
   template<typename bitsetFaultsMsg, typename bitmask>
   void setBitsetFaultsMessage(bitsetFaultsMsg& msg, bitmask systemFaultsBitmask);
   template<typename fault_msg>
   void setComponentFaultsMessage(fault_msg& msg, ComponentFaults value);
-<<<<<<< HEAD
  
-  // //checking rqt faults
-  // void checkArmFaults();
-  // void checkAntFaults();
-  // void checkCamFaults();
-
-  // ///////publishers and subscribers
-  // // arm faults
-  // ros::Subscriber m_joint_state_sub;
-  // ros::Publisher m_joint_state_pub;
-
-  // //power
-  // ros::Subscriber m_power_soc_sub;
-  // ros::Subscriber m_power_temperature_sub;
-  // ros::Publisher m_power_fault_trigger_pub;
-
-  // // ft sensor
-  // ros::Subscriber m_dist_pitch_ft_sensor_sub;
-  // ros::Publisher m_dist_pitch_ft_sensor_pub;
-
   // // camera
   ros::Timer m_camera_trigger_timer;
   ros::Subscriber m_camera_original_trigger_sub;
   ros::Subscriber m_camera_trigger_sub;
-  // ros::Publisher m_camera_trigger_remapped_pub;
-
-  // //antenna 
-  // ros::Subscriber m_fault_ant_pan_sub;
-  // ros::Subscriber m_fault_ant_tilt_sub;
-  // ros::Publisher m_fault_ant_pan_remapped_pub;
-  // ros::Publisher m_fault_ant_tilt_remapped_pub;
-
-  // // jpl message publishers
-  // ros::Publisher m_antenna_fault_msg_pub;
-  // ros::Publisher m_arm_fault_msg_pub;
-  ros::Publisher m_camera_fault_msg_pub;
-  // ros::Publisher m_power_fault_msg_pub;
-=======
-
 
   // //power
   ros::Subscriber m_power_soc_sub;
@@ -195,40 +106,25 @@
   ros::Publisher m_power_fault_trigger_pub;
 
   // // jpl message publishers
+  ros::Publisher m_camera_fault_msg_pub;
   ros::Publisher m_power_fault_msg_pub;
->>>>>>> 493a1a5a
   ros::Publisher m_system_fault_msg_pub;
+
 
   // ////////// vars
   // //system
   std::bitset<10> m_system_faults_bitset{};
 
   // //general component faults
-<<<<<<< HEAD
-  // bool m_arm_fault;
-  // bool m_ant_fault;
-  // bool m_cam_trigger_on = false;
-  // bool m_soc_fault = false;
-  // bool m_temperature_fault = false;
+  bool m_cam_trigger_on = false;
+  bool m_soc_fault = false;
+  bool m_temperature_fault = false;
   ros::Time m_cam_trigger_time;
   ros::Time m_cam_og_trigger_time;
 
-  // //arm joint faults
-  // ow_faults::FaultsConfig m_faults;
-
-  // //power vars
-  // float m_last_SOC = std::numeric_limits<float>::quiet_NaN();
-=======
-  bool m_soc_fault = false;
-  bool m_temperature_fault = false;
-
   // //power vars
   float m_last_SOC = std::numeric_limits<float>::quiet_NaN();
->>>>>>> 493a1a5a
 
-  // // antenna vars
-  // float m_fault_pan_value;
-  // float m_fault_tilt_value;
 };
 
 #endif
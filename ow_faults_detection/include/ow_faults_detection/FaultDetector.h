--- conflicted
+++ resolved
@@ -22,11 +22,8 @@
 #include <sensor_msgs/JointState.h>
 #include <geometry_msgs/WrenchStamped.h>
 #include <control_msgs/JointControllerState.h>
-<<<<<<< HEAD
 #include <control_msgs/JointTrajectoryControllerState.h>
-=======
 #include <sensor_msgs/Image.h>
->>>>>>> 7baa4022
 
 // This class injects simple message faults that don't need to be simulated
 // at their source. Modified topics are prefixed with "/faults". This could be

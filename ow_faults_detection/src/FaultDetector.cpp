// The Notices and Disclaimers for Ocean Worlds Autonomy Testbed for Exploration
// Research and Simulation can be found in README.md in the root directory of
// this repository.

#include "ow_faults_detection/FaultDetector.h"
#include <algorithm>

using namespace std;
using namespace ow_lander;

constexpr std::bitset<10> FaultDetector::isCamExecutionError;
constexpr std::bitset<10> FaultDetector::isPanTiltExecutionError;
constexpr std::bitset<10> FaultDetector::isArmExecutionError;
constexpr std::bitset<10> FaultDetector::isPowerSystemFault;

constexpr std::bitset<3> FaultDetector::islowVoltageError;
constexpr std::bitset<3> FaultDetector::isCapLossError;
constexpr std::bitset<3> FaultDetector::isThermalError;

FaultDetector::FaultDetector(ros::NodeHandle& node_handle)
{
  srand (static_cast <unsigned> (time(0)));

<<<<<<< HEAD
 auto image_trigger_str = "/StereoCamera/left/image_trigger";
  m_camera_original_trigger_sub = node_handle.subscribe(string("/_original") + image_trigger_str,
    10, &FaultDetector::cameraTriggerOriginalCb, this);
  m_camera_trigger_sub = node_handle.subscribe(image_trigger_str,
    10, &FaultDetector::cameraTriggerCb, this);
  
  m_camera_trigger_timer = node_handle.createTimer(ros::Duration(0.1), &FaultDetector::cameraTriggerPublishCb, this);
  // topics for JPL msgs: system fault messages, see Faults.msg, Arm.msg, Power.msg, PTFaults.msg
  // m_antenna_fault_msg_pub = node_handle.advertise<ow_faults::PTFaults>("/faults/pt_faults_status", 10);
  // m_arm_fault_msg_pub = node_handle.advertise<ow_faults::ArmFaults>("/faults/arm_faults_status", 10);
  m_camera_fault_msg_pub = node_handle.advertise<ow_faults::CamFaults>("/faults/cam_faults_status", 10);
  // m_power_fault_msg_pub = node_handle.advertise<ow_faults::PowerFaults>("/faults/power_faults_status", 10);
  m_system_fault_msg_pub = node_handle.advertise<ow_faults::SystemFaults>("/faults/system_faults_status", 10);
}

// void FaultDetector::faultsConfigCb(ow_faults::FaultsConfig& faults, uint32_t level)
// {
//   // This is where we would check to see if faults is different from m_faults
//   // if we wanted to change some state based on that.

//   // Store current set of faults for later use
//   m_faults = faults;
// }
=======
  // topics for JPL msgs: system fault messages, see Faults.msg, Arm.msg, Power.msg, PTFaults.msg
  m_power_fault_msg_pub = node_handle.advertise<ow_faults::PowerFaults>("/faults/power_faults_status", 10);
  m_system_fault_msg_pub = node_handle.advertise<ow_faults::SystemFaults>("/faults/system_faults_status", 10);

  //  power fault publishers and subs
  m_power_soc_sub = node_handle.subscribe("/power_system_node/state_of_charge",
                                          10,
                                          &FaultDetector::powerSOCListener,
                                          this);
  m_power_temperature_sub = node_handle.subscribe("/power_system_node/battery_temperature",
                                                  10,
                                                  &FaultDetector::powerTemperatureListener,
                                                  this);
}
>>>>>>> 493a1a5a

// Creating Fault Messages
template<typename fault_msg>
void FaultDetector::setFaultsMessageHeader(fault_msg& msg){
  msg.header.stamp = ros::Time::now();
  msg.header.frame_id = "world";
<<<<<<< HEAD
}

template<typename bitsetFaultsMsg, typename bitmask>
void FaultDetector::setBitsetFaultsMessage(bitsetFaultsMsg& msg, bitmask bm) {
  setFaultsMessageHeader(msg);
  msg.value = bm.to_ullong();
}

template<typename fault_msg>
void FaultDetector::setComponentFaultsMessage(fault_msg& msg, ComponentFaults value) {
  setFaultsMessageHeader(msg);
  msg.value = static_cast<uint>(value);
}

void FaultDetector::cameraTriggerOriginalCb(const std_msgs::Empty& msg){
  m_cam_og_trigger_time = ros::Time::now();
}

void FaultDetector::cameraTriggerCb(const std_msgs::Empty& msg){
  m_cam_trigger_time = ros::Time::now();
}

void FaultDetector::cameraTriggerPublishCb(const ros::TimerEvent& t){
  ow_faults::CamFaults camera_faults_msg;

  if (m_cam_og_trigger_time != m_cam_trigger_time) {
    m_system_faults_bitset |= isCamExecutionError;
    setComponentFaultsMessage(camera_faults_msg, ComponentFaults::Hardware);
  } else {
    m_system_faults_bitset &= ~isCamExecutionError;
  }

  publishSystemFaultsMessage();
  m_camera_fault_msg_pub.publish(camera_faults_msg);
}

// void FaultDetector::publishAntennaeFaults(const std_msgs::Float64& msg, bool encoder, bool torque, float& m_faultValue, ros::Publisher& m_publisher){
//   std_msgs::Float64 out_msg;

//   if (!(encoder || torque)) {
//     m_faultValue = msg.data;
//   }
//   out_msg.data = m_faultValue;
//   m_publisher.publish(out_msg);
// }

// // Note for torque sensor failure, we are finding whether or not the hardware faults for antenna are being triggered.
// // Given that, this is separate from the torque sensor implemented by Ussama.
// void FaultDetector::antennaPanFaultCb(const std_msgs::Float64& msg){
//   publishAntennaeFaults(msg,
//                         m_faults.ant_pan_encoder_failure,
//                         m_faults.ant_pan_effort_failure,
//                         m_fault_pan_value, m_fault_ant_pan_remapped_pub );
// }

// void FaultDetector::antennaTiltFaultCb(const std_msgs::Float64& msg){
//   publishAntennaeFaults(msg,
//                         m_faults.ant_tilt_encoder_failure,
//                         m_faults.ant_tilt_effort_failure,
//                         m_fault_tilt_value, m_fault_ant_tilt_remapped_pub );
// }

// float FaultDetector::getRandomFloatFromRange( float min_val, float max_val){
//   return min_val + (max_val - min_val) * (rand() / static_cast<float>(RAND_MAX));
// }

// void FaultDetector::publishPowerSystemFault(){
//   ow_faults::PowerFaults power_faults_msg;
//   //update if fault
//   if (m_temperature_fault || m_soc_fault) {
//     //system
//     m_system_faults_bitset |= isPowerSystemFault;
//     //power
//     setComponentFaultsMessage(power_faults_msg, ComponentFaults::Hardware);
//   } else {
//     m_system_faults_bitset &= ~isPowerSystemFault;
//   }
//   publishSystemFaultsMessage();
//   m_power_fault_msg_pub.publish(power_faults_msg);
// }

// void FaultDetector::powerTemperatureListener(const std_msgs::Float64& msg)
// {
//   m_temperature_fault = msg.data > THERMAL_MAX;
//   publishPowerSystemFault();
// }

// void FaultDetector::powerSOCListener(const std_msgs::Float64& msg)
// {
//   float newSOC = msg.data;
//   if (isnan(m_last_SOC)){
//     m_last_SOC = newSOC;
//   }
//   m_soc_fault = ((newSOC <= SOC_MIN)  ||
//         (!isnan(m_last_SOC) &&
//         ((abs(m_last_SOC - newSOC) / m_last_SOC) >= SOC_MAX_DIFF )));
//   publishPowerSystemFault();
//   m_last_SOC = newSOC;
// }

// void FaultDetector::jointStateCb(const sensor_msgs::JointStateConstPtr& msg)
// {
//   // Populate the map once here.
//   // This assumes the collection of joints will never change.
//   if (m_joint_state_indices.empty()) {
//     for (int j = 0; j < NUM_JOINTS; j ++) {
//       int index = findPositionInGroup(msg->name, joint_names[j]);
//       if (index >= 0)
//         m_joint_state_indices.push_back(index);
//     }
//   }

//   sensor_msgs::JointState output(*msg);

//   ow_faults::SystemFaults system_faults_msg;
//   ow_faults::ArmFaults arm_faults_msg;
//   ow_faults::PTFaults pt_faults_msg;
//   ow_faults::CamFaults camera_faults_msg;

//   ComponentFaults hardwareFault =  ComponentFaults::Hardware;

//   // Set failed sensor values to 0
//   unsigned int index;

//   checkArmFaults();
//   checkAntFaults();
//   checkCamFaults();

//   //pant tilt faults
//   if (m_faults.ant_pan_encoder_failure && findJointIndex(J_ANT_PAN, index)) {
//     output.position[index] = FAULT_ZERO_TELEMETRY;
//   }
//   if (m_faults.ant_pan_effort_failure && findJointIndex(J_ANT_PAN, index)) {
//     output.effort[index]  = FAULT_ZERO_TELEMETRY;
//   }
//   if (m_faults.ant_tilt_encoder_failure && findJointIndex(J_ANT_TILT, index)) {
//     output.position[index]  = FAULT_ZERO_TELEMETRY;
//   }
//   if (m_faults.ant_tilt_effort_failure && findJointIndex(J_ANT_TILT, index)) {
//     output.effort[index]  = FAULT_ZERO_TELEMETRY;
//   }

//   if (m_ant_fault){
//     m_system_faults_bitset |= isPanTiltExecutionError;
//     setComponentFaultsMessage(pt_faults_msg, hardwareFault);
//   } else {
//     m_system_faults_bitset &= ~isPanTiltExecutionError;
//   }

//   //arm faults
//   if (m_faults.shou_yaw_encoder_failure && findJointIndex(J_SHOU_YAW, index)) {
//     output.position[index]  = FAULT_ZERO_TELEMETRY;
//   }
//   if (m_faults.shou_yaw_effort_failure && findJointIndex(J_SHOU_YAW, index)) {
//     output.effort[index]  = FAULT_ZERO_TELEMETRY;
//   }

//   if (m_faults.shou_pitch_encoder_failure && findJointIndex(J_SHOU_PITCH, index)) {
//     output.position[index]  = FAULT_ZERO_TELEMETRY;
//   }
//   if (m_faults.shou_pitch_effort_failure && findJointIndex(J_SHOU_PITCH, index)) {
//     output.effort[index]  = FAULT_ZERO_TELEMETRY;
//   }

//   if (m_faults.prox_pitch_encoder_failure && findJointIndex(J_PROX_PITCH, index)) {
//     output.position[index]  = FAULT_ZERO_TELEMETRY;
//   }
//   if (m_faults.prox_pitch_effort_failure && findJointIndex(J_PROX_PITCH, index)) {
//     output.effort[index]  = FAULT_ZERO_TELEMETRY;
//   }

//   if (m_faults.dist_pitch_encoder_failure && findJointIndex(J_DIST_PITCH, index)) {
//     output.position[index]  = FAULT_ZERO_TELEMETRY;
//   }
//   if (m_faults.dist_pitch_effort_failure && findJointIndex(J_DIST_PITCH, index)) {
//     output.effort[index]  = FAULT_ZERO_TELEMETRY;
//   }

//   if (m_faults.hand_yaw_encoder_failure && findJointIndex(J_HAND_YAW, index)) {
//     output.position[index]  = FAULT_ZERO_TELEMETRY;
//   }
//   if (m_faults.hand_yaw_effort_failure && findJointIndex(J_HAND_YAW, index)) {
//     output.effort[index]  = FAULT_ZERO_TELEMETRY;
//   }

//   if (m_faults.scoop_yaw_encoder_failure && findJointIndex(J_SCOOP_YAW, index)) {
//     output.position[index]  = FAULT_ZERO_TELEMETRY;
//   }
//   if (m_faults.scoop_yaw_effort_failure && findJointIndex(J_SCOOP_YAW, index)) {
//     output.effort[index]  = FAULT_ZERO_TELEMETRY;
//   }

//   if (m_arm_fault) {
//     m_system_faults_bitset |= isArmExecutionError;
//     setComponentFaultsMessage(arm_faults_msg, hardwareFault);
//   } else {
//     m_system_faults_bitset &= ~isArmExecutionError;
//   }

//   if (m_cam_fault){
//     m_system_faults_bitset |= isCamExecutionError;
//     setComponentFaultsMessage(camera_faults_msg, hardwareFault);
//   } else {
//     m_system_faults_bitset &= ~isCamExecutionError;
//   }

//   m_joint_state_pub.publish(output);
//   publishSystemFaultsMessage();

//   m_arm_fault_msg_pub.publish(arm_faults_msg);
//   m_antenna_fault_msg_pub.publish(pt_faults_msg);
//   m_camera_fault_msg_pub.publish(camera_faults_msg);
// }
=======
}

template<typename bitsetFaultsMsg, typename bitmask>
void FaultDetector::setBitsetFaultsMessage(bitsetFaultsMsg& msg, bitmask bm) {
  setFaultsMessageHeader(msg);
  msg.value = bm.to_ullong();
}

template<typename fault_msg>
void FaultDetector::setComponentFaultsMessage(fault_msg& msg, ComponentFaults value) {
  setFaultsMessageHeader(msg);
  msg.value = static_cast<uint>(value);
}

float FaultDetector::getRandomFloatFromRange( float min_val, float max_val){
  return min_val + (max_val - min_val) * (rand() / static_cast<float>(RAND_MAX));
}

// Publish Power Faults Messages
void FaultDetector::publishPowerSystemFault(){
  ow_faults::PowerFaults power_faults_msg;
  //update if fault
  if (m_temperature_fault || m_soc_fault) {
    //system
    m_system_faults_bitset |= isPowerSystemFault;
    //power
    setComponentFaultsMessage(power_faults_msg, ComponentFaults::Hardware);
  } else {
    m_system_faults_bitset &= ~isPowerSystemFault;
  }
  publishSystemFaultsMessage();
  m_power_fault_msg_pub.publish(power_faults_msg);
}
>>>>>>> 493a1a5a

void FaultDetector::publishSystemFaultsMessage(){
  ow_faults::SystemFaults system_faults_msg;
  setBitsetFaultsMessage(system_faults_msg, m_system_faults_bitset);
  m_system_fault_msg_pub.publish(system_faults_msg);
}

<<<<<<< HEAD
// void FaultDetector::distPitchFtSensorCb(const geometry_msgs::WrenchStamped& msg)
// {
//   if (!m_faults.groups.ft_sensor_faults.enable) {
//     m_dist_pitch_ft_sensor_pub.publish(msg);
//     return;
//   }

//   auto out_msg = msg;

//   if (m_faults.groups.ft_sensor_faults.zero_signal_failure) {
//     out_msg.wrench.force = geometry_msgs::Vector3();
//     out_msg.wrench.torque = geometry_msgs::Vector3();
//   }

//   auto mean = m_faults.groups.ft_sensor_faults.signal_bias_failure;
//   auto stddev = m_faults.groups.ft_sensor_faults.signal_noise_failure;
//   // TODO: consider optimizing this by re-creating the distribution only when
//   // mean and stddev values change
//   auto normal_dist = std::normal_distribution<float>(mean, stddev);
//   out_msg.wrench.force.x += normal_dist(m_random_generator);
//   out_msg.wrench.force.y += normal_dist(m_random_generator);
//   out_msg.wrench.force.z += normal_dist(m_random_generator);
//   out_msg.wrench.torque.x += normal_dist(m_random_generator);
//   out_msg.wrench.torque.y += normal_dist(m_random_generator);
//   out_msg.wrench.torque.z += normal_dist(m_random_generator);

//   m_dist_pitch_ft_sensor_pub.publish(out_msg);
// }

// void FaultDetector::checkArmFaults(){
//   m_arm_fault = (m_faults.shou_yaw_encoder_failure || m_faults.shou_yaw_effort_failure ||
//                 m_faults.shou_pitch_encoder_failure || m_faults.shou_pitch_effort_failure ||
//                 m_faults.prox_pitch_encoder_failure || m_faults.prox_pitch_effort_failure ||
//                 m_faults.dist_pitch_encoder_failure || m_faults.dist_pitch_effort_failure ||
//                 m_faults.hand_yaw_encoder_failure || m_faults.hand_yaw_effort_failure ||
//                 m_faults.scoop_yaw_encoder_failure || m_faults.scoop_yaw_effort_failure);
// }

// void FaultDetector::checkAntFaults(){
//   m_ant_fault = (m_faults.ant_pan_encoder_failure || m_faults.ant_pan_effort_failure ||
//                 m_faults.ant_tilt_encoder_failure || m_faults.ant_tilt_effort_failure);
// }

// void FaultDetector::checkCamFaults(){
//   m_cam_fault = m_faults.camera_left_trigger_failure ;
// }

// template<typename group_t, typename item_t>
// int FaultDetector::findPositionInGroup(const group_t& group, const item_t& item)
// {
//   auto iter = std::find(group.begin(), group.end(), item);
//   if (iter == group.end())
//     return -1;
//   return iter - group.begin();
// }

// bool FaultDetector::findJointIndex(const unsigned int joint, unsigned int& out_index)
// {
//   if(joint >= NUM_JOINTS)
//     return false;

//   out_index = m_joint_state_indices[joint];
//   return true;
// }
=======
// Power Topic Listeners
void FaultDetector::powerTemperatureListener(const std_msgs::Float64& msg)
{
  m_temperature_fault = msg.data > THERMAL_MAX;
  publishPowerSystemFault();
}

void FaultDetector::powerSOCListener(const std_msgs::Float64& msg)
{
  float newSOC = msg.data;
  if (isnan(m_last_SOC)){
    m_last_SOC = newSOC;
  }
  m_soc_fault = ((newSOC <= SOC_MIN)  ||
        (!isnan(m_last_SOC) &&
        ((abs(m_last_SOC - newSOC) / m_last_SOC) >= SOC_MAX_DIFF )));
  publishPowerSystemFault();
  m_last_SOC = newSOC;
}
>>>>>>> 493a1a5a
<|MERGE_RESOLUTION|>--- conflicted
+++ resolved
@@ -21,7 +21,6 @@
 {
   srand (static_cast <unsigned> (time(0)));
 
-<<<<<<< HEAD
  auto image_trigger_str = "/StereoCamera/left/image_trigger";
   m_camera_original_trigger_sub = node_handle.subscribe(string("/_original") + image_trigger_str,
     10, &FaultDetector::cameraTriggerOriginalCb, this);
@@ -30,23 +29,7 @@
   
   m_camera_trigger_timer = node_handle.createTimer(ros::Duration(0.1), &FaultDetector::cameraTriggerPublishCb, this);
   // topics for JPL msgs: system fault messages, see Faults.msg, Arm.msg, Power.msg, PTFaults.msg
-  // m_antenna_fault_msg_pub = node_handle.advertise<ow_faults::PTFaults>("/faults/pt_faults_status", 10);
-  // m_arm_fault_msg_pub = node_handle.advertise<ow_faults::ArmFaults>("/faults/arm_faults_status", 10);
   m_camera_fault_msg_pub = node_handle.advertise<ow_faults::CamFaults>("/faults/cam_faults_status", 10);
-  // m_power_fault_msg_pub = node_handle.advertise<ow_faults::PowerFaults>("/faults/power_faults_status", 10);
-  m_system_fault_msg_pub = node_handle.advertise<ow_faults::SystemFaults>("/faults/system_faults_status", 10);
-}
-
-// void FaultDetector::faultsConfigCb(ow_faults::FaultsConfig& faults, uint32_t level)
-// {
-//   // This is where we would check to see if faults is different from m_faults
-//   // if we wanted to change some state based on that.
-
-//   // Store current set of faults for later use
-//   m_faults = faults;
-// }
-=======
-  // topics for JPL msgs: system fault messages, see Faults.msg, Arm.msg, Power.msg, PTFaults.msg
   m_power_fault_msg_pub = node_handle.advertise<ow_faults::PowerFaults>("/faults/power_faults_status", 10);
   m_system_fault_msg_pub = node_handle.advertise<ow_faults::SystemFaults>("/faults/system_faults_status", 10);
 
@@ -60,14 +43,12 @@
                                                   &FaultDetector::powerTemperatureListener,
                                                   this);
 }
->>>>>>> 493a1a5a
 
 // Creating Fault Messages
 template<typename fault_msg>
 void FaultDetector::setFaultsMessageHeader(fault_msg& msg){
   msg.header.stamp = ros::Time::now();
   msg.header.frame_id = "world";
-<<<<<<< HEAD
 }
 
 template<typename bitsetFaultsMsg, typename bitmask>
@@ -82,14 +63,14 @@
   msg.value = static_cast<uint>(value);
 }
 
-void FaultDetector::cameraTriggerOriginalCb(const std_msgs::Empty& msg){
-  m_cam_og_trigger_time = ros::Time::now();
+// publish system messages
+void FaultDetector::publishSystemFaultsMessage(){
+  ow_faults::SystemFaults system_faults_msg;
+  setBitsetFaultsMessage(system_faults_msg, m_system_faults_bitset);
+  m_system_fault_msg_pub.publish(system_faults_msg);
 }
 
-void FaultDetector::cameraTriggerCb(const std_msgs::Empty& msg){
-  m_cam_trigger_time = ros::Time::now();
-}
-
+//// Publish Camera Messages
 void FaultDetector::cameraTriggerPublishCb(const ros::TimerEvent& t){
   ow_faults::CamFaults camera_faults_msg;
 
@@ -104,203 +85,7 @@
   m_camera_fault_msg_pub.publish(camera_faults_msg);
 }
 
-// void FaultDetector::publishAntennaeFaults(const std_msgs::Float64& msg, bool encoder, bool torque, float& m_faultValue, ros::Publisher& m_publisher){
-//   std_msgs::Float64 out_msg;
-
-//   if (!(encoder || torque)) {
-//     m_faultValue = msg.data;
-//   }
-//   out_msg.data = m_faultValue;
-//   m_publisher.publish(out_msg);
-// }
-
-// // Note for torque sensor failure, we are finding whether or not the hardware faults for antenna are being triggered.
-// // Given that, this is separate from the torque sensor implemented by Ussama.
-// void FaultDetector::antennaPanFaultCb(const std_msgs::Float64& msg){
-//   publishAntennaeFaults(msg,
-//                         m_faults.ant_pan_encoder_failure,
-//                         m_faults.ant_pan_effort_failure,
-//                         m_fault_pan_value, m_fault_ant_pan_remapped_pub );
-// }
-
-// void FaultDetector::antennaTiltFaultCb(const std_msgs::Float64& msg){
-//   publishAntennaeFaults(msg,
-//                         m_faults.ant_tilt_encoder_failure,
-//                         m_faults.ant_tilt_effort_failure,
-//                         m_fault_tilt_value, m_fault_ant_tilt_remapped_pub );
-// }
-
-// float FaultDetector::getRandomFloatFromRange( float min_val, float max_val){
-//   return min_val + (max_val - min_val) * (rand() / static_cast<float>(RAND_MAX));
-// }
-
-// void FaultDetector::publishPowerSystemFault(){
-//   ow_faults::PowerFaults power_faults_msg;
-//   //update if fault
-//   if (m_temperature_fault || m_soc_fault) {
-//     //system
-//     m_system_faults_bitset |= isPowerSystemFault;
-//     //power
-//     setComponentFaultsMessage(power_faults_msg, ComponentFaults::Hardware);
-//   } else {
-//     m_system_faults_bitset &= ~isPowerSystemFault;
-//   }
-//   publishSystemFaultsMessage();
-//   m_power_fault_msg_pub.publish(power_faults_msg);
-// }
-
-// void FaultDetector::powerTemperatureListener(const std_msgs::Float64& msg)
-// {
-//   m_temperature_fault = msg.data > THERMAL_MAX;
-//   publishPowerSystemFault();
-// }
-
-// void FaultDetector::powerSOCListener(const std_msgs::Float64& msg)
-// {
-//   float newSOC = msg.data;
-//   if (isnan(m_last_SOC)){
-//     m_last_SOC = newSOC;
-//   }
-//   m_soc_fault = ((newSOC <= SOC_MIN)  ||
-//         (!isnan(m_last_SOC) &&
-//         ((abs(m_last_SOC - newSOC) / m_last_SOC) >= SOC_MAX_DIFF )));
-//   publishPowerSystemFault();
-//   m_last_SOC = newSOC;
-// }
-
-// void FaultDetector::jointStateCb(const sensor_msgs::JointStateConstPtr& msg)
-// {
-//   // Populate the map once here.
-//   // This assumes the collection of joints will never change.
-//   if (m_joint_state_indices.empty()) {
-//     for (int j = 0; j < NUM_JOINTS; j ++) {
-//       int index = findPositionInGroup(msg->name, joint_names[j]);
-//       if (index >= 0)
-//         m_joint_state_indices.push_back(index);
-//     }
-//   }
-
-//   sensor_msgs::JointState output(*msg);
-
-//   ow_faults::SystemFaults system_faults_msg;
-//   ow_faults::ArmFaults arm_faults_msg;
-//   ow_faults::PTFaults pt_faults_msg;
-//   ow_faults::CamFaults camera_faults_msg;
-
-//   ComponentFaults hardwareFault =  ComponentFaults::Hardware;
-
-//   // Set failed sensor values to 0
-//   unsigned int index;
-
-//   checkArmFaults();
-//   checkAntFaults();
-//   checkCamFaults();
-
-//   //pant tilt faults
-//   if (m_faults.ant_pan_encoder_failure && findJointIndex(J_ANT_PAN, index)) {
-//     output.position[index] = FAULT_ZERO_TELEMETRY;
-//   }
-//   if (m_faults.ant_pan_effort_failure && findJointIndex(J_ANT_PAN, index)) {
-//     output.effort[index]  = FAULT_ZERO_TELEMETRY;
-//   }
-//   if (m_faults.ant_tilt_encoder_failure && findJointIndex(J_ANT_TILT, index)) {
-//     output.position[index]  = FAULT_ZERO_TELEMETRY;
-//   }
-//   if (m_faults.ant_tilt_effort_failure && findJointIndex(J_ANT_TILT, index)) {
-//     output.effort[index]  = FAULT_ZERO_TELEMETRY;
-//   }
-
-//   if (m_ant_fault){
-//     m_system_faults_bitset |= isPanTiltExecutionError;
-//     setComponentFaultsMessage(pt_faults_msg, hardwareFault);
-//   } else {
-//     m_system_faults_bitset &= ~isPanTiltExecutionError;
-//   }
-
-//   //arm faults
-//   if (m_faults.shou_yaw_encoder_failure && findJointIndex(J_SHOU_YAW, index)) {
-//     output.position[index]  = FAULT_ZERO_TELEMETRY;
-//   }
-//   if (m_faults.shou_yaw_effort_failure && findJointIndex(J_SHOU_YAW, index)) {
-//     output.effort[index]  = FAULT_ZERO_TELEMETRY;
-//   }
-
-//   if (m_faults.shou_pitch_encoder_failure && findJointIndex(J_SHOU_PITCH, index)) {
-//     output.position[index]  = FAULT_ZERO_TELEMETRY;
-//   }
-//   if (m_faults.shou_pitch_effort_failure && findJointIndex(J_SHOU_PITCH, index)) {
-//     output.effort[index]  = FAULT_ZERO_TELEMETRY;
-//   }
-
-//   if (m_faults.prox_pitch_encoder_failure && findJointIndex(J_PROX_PITCH, index)) {
-//     output.position[index]  = FAULT_ZERO_TELEMETRY;
-//   }
-//   if (m_faults.prox_pitch_effort_failure && findJointIndex(J_PROX_PITCH, index)) {
-//     output.effort[index]  = FAULT_ZERO_TELEMETRY;
-//   }
-
-//   if (m_faults.dist_pitch_encoder_failure && findJointIndex(J_DIST_PITCH, index)) {
-//     output.position[index]  = FAULT_ZERO_TELEMETRY;
-//   }
-//   if (m_faults.dist_pitch_effort_failure && findJointIndex(J_DIST_PITCH, index)) {
-//     output.effort[index]  = FAULT_ZERO_TELEMETRY;
-//   }
-
-//   if (m_faults.hand_yaw_encoder_failure && findJointIndex(J_HAND_YAW, index)) {
-//     output.position[index]  = FAULT_ZERO_TELEMETRY;
-//   }
-//   if (m_faults.hand_yaw_effort_failure && findJointIndex(J_HAND_YAW, index)) {
-//     output.effort[index]  = FAULT_ZERO_TELEMETRY;
-//   }
-
-//   if (m_faults.scoop_yaw_encoder_failure && findJointIndex(J_SCOOP_YAW, index)) {
-//     output.position[index]  = FAULT_ZERO_TELEMETRY;
-//   }
-//   if (m_faults.scoop_yaw_effort_failure && findJointIndex(J_SCOOP_YAW, index)) {
-//     output.effort[index]  = FAULT_ZERO_TELEMETRY;
-//   }
-
-//   if (m_arm_fault) {
-//     m_system_faults_bitset |= isArmExecutionError;
-//     setComponentFaultsMessage(arm_faults_msg, hardwareFault);
-//   } else {
-//     m_system_faults_bitset &= ~isArmExecutionError;
-//   }
-
-//   if (m_cam_fault){
-//     m_system_faults_bitset |= isCamExecutionError;
-//     setComponentFaultsMessage(camera_faults_msg, hardwareFault);
-//   } else {
-//     m_system_faults_bitset &= ~isCamExecutionError;
-//   }
-
-//   m_joint_state_pub.publish(output);
-//   publishSystemFaultsMessage();
-
-//   m_arm_fault_msg_pub.publish(arm_faults_msg);
-//   m_antenna_fault_msg_pub.publish(pt_faults_msg);
-//   m_camera_fault_msg_pub.publish(camera_faults_msg);
-// }
-=======
-}
-
-template<typename bitsetFaultsMsg, typename bitmask>
-void FaultDetector::setBitsetFaultsMessage(bitsetFaultsMsg& msg, bitmask bm) {
-  setFaultsMessageHeader(msg);
-  msg.value = bm.to_ullong();
-}
-
-template<typename fault_msg>
-void FaultDetector::setComponentFaultsMessage(fault_msg& msg, ComponentFaults value) {
-  setFaultsMessageHeader(msg);
-  msg.value = static_cast<uint>(value);
-}
-
-float FaultDetector::getRandomFloatFromRange( float min_val, float max_val){
-  return min_val + (max_val - min_val) * (rand() / static_cast<float>(RAND_MAX));
-}
-
-// Publish Power Faults Messages
+//// Publish Power Faults Messages
 void FaultDetector::publishPowerSystemFault(){
   ow_faults::PowerFaults power_faults_msg;
   //update if fault
@@ -315,81 +100,18 @@
   publishSystemFaultsMessage();
   m_power_fault_msg_pub.publish(power_faults_msg);
 }
->>>>>>> 493a1a5a
 
-void FaultDetector::publishSystemFaultsMessage(){
-  ow_faults::SystemFaults system_faults_msg;
-  setBitsetFaultsMessage(system_faults_msg, m_system_faults_bitset);
-  m_system_fault_msg_pub.publish(system_faults_msg);
+// Listeners
+//// Camera listeners
+void FaultDetector::cameraTriggerOriginalCb(const std_msgs::Empty& msg){
+  m_cam_og_trigger_time = ros::Time::now();
 }
 
-<<<<<<< HEAD
-// void FaultDetector::distPitchFtSensorCb(const geometry_msgs::WrenchStamped& msg)
-// {
-//   if (!m_faults.groups.ft_sensor_faults.enable) {
-//     m_dist_pitch_ft_sensor_pub.publish(msg);
-//     return;
-//   }
+void FaultDetector::cameraTriggerCb(const std_msgs::Empty& msg){
+  m_cam_trigger_time = ros::Time::now();
+}
 
-//   auto out_msg = msg;
-
-//   if (m_faults.groups.ft_sensor_faults.zero_signal_failure) {
-//     out_msg.wrench.force = geometry_msgs::Vector3();
-//     out_msg.wrench.torque = geometry_msgs::Vector3();
-//   }
-
-//   auto mean = m_faults.groups.ft_sensor_faults.signal_bias_failure;
-//   auto stddev = m_faults.groups.ft_sensor_faults.signal_noise_failure;
-//   // TODO: consider optimizing this by re-creating the distribution only when
-//   // mean and stddev values change
-//   auto normal_dist = std::normal_distribution<float>(mean, stddev);
-//   out_msg.wrench.force.x += normal_dist(m_random_generator);
-//   out_msg.wrench.force.y += normal_dist(m_random_generator);
-//   out_msg.wrench.force.z += normal_dist(m_random_generator);
-//   out_msg.wrench.torque.x += normal_dist(m_random_generator);
-//   out_msg.wrench.torque.y += normal_dist(m_random_generator);
-//   out_msg.wrench.torque.z += normal_dist(m_random_generator);
-
-//   m_dist_pitch_ft_sensor_pub.publish(out_msg);
-// }
-
-// void FaultDetector::checkArmFaults(){
-//   m_arm_fault = (m_faults.shou_yaw_encoder_failure || m_faults.shou_yaw_effort_failure ||
-//                 m_faults.shou_pitch_encoder_failure || m_faults.shou_pitch_effort_failure ||
-//                 m_faults.prox_pitch_encoder_failure || m_faults.prox_pitch_effort_failure ||
-//                 m_faults.dist_pitch_encoder_failure || m_faults.dist_pitch_effort_failure ||
-//                 m_faults.hand_yaw_encoder_failure || m_faults.hand_yaw_effort_failure ||
-//                 m_faults.scoop_yaw_encoder_failure || m_faults.scoop_yaw_effort_failure);
-// }
-
-// void FaultDetector::checkAntFaults(){
-//   m_ant_fault = (m_faults.ant_pan_encoder_failure || m_faults.ant_pan_effort_failure ||
-//                 m_faults.ant_tilt_encoder_failure || m_faults.ant_tilt_effort_failure);
-// }
-
-// void FaultDetector::checkCamFaults(){
-//   m_cam_fault = m_faults.camera_left_trigger_failure ;
-// }
-
-// template<typename group_t, typename item_t>
-// int FaultDetector::findPositionInGroup(const group_t& group, const item_t& item)
-// {
-//   auto iter = std::find(group.begin(), group.end(), item);
-//   if (iter == group.end())
-//     return -1;
-//   return iter - group.begin();
-// }
-
-// bool FaultDetector::findJointIndex(const unsigned int joint, unsigned int& out_index)
-// {
-//   if(joint >= NUM_JOINTS)
-//     return false;
-
-//   out_index = m_joint_state_indices[joint];
-//   return true;
-// }
-=======
-// Power Topic Listeners
+//// Power Topic Listeners
 void FaultDetector::powerTemperatureListener(const std_msgs::Float64& msg)
 {
   m_temperature_fault = msg.data > THERMAL_MAX;
@@ -408,4 +130,8 @@
   publishPowerSystemFault();
   m_last_SOC = newSOC;
 }
->>>>>>> 493a1a5a
+
+// helper functions
+float FaultDetector::getRandomFloatFromRange( float min_val, float max_val){
+  return min_val + (max_val - min_val) * (rand() / static_cast<float>(RAND_MAX));
+}
// The Notices and Disclaimers for Ocean Worlds Autonomy Testbed for Exploration
// Research and Simulation can be found in README.md in the root directory of
// this repository.

#ifndef FaultInjector_h
#define FaultInjector_h

#include <bitset>
#include <ctime>
#include <cstdlib>
#include <ros/ros.h>
#include <cstdint>
#include <std_msgs/Float64.h>
#include <std_msgs/Empty.h>
#include <ow_faults/FaultsConfig.h>
#include "ow_faults/SystemFaults.h"
#include "ow_faults/ArmFaults.h"
#include "ow_faults/PowerFaults.h"
#include "ow_faults/PTFaults.h"
#include "ow_faults/CamFaults.h"
#include <ow_lander/lander_joints.h>
#include <sensor_msgs/JointState.h>
#include <geometry_msgs/WrenchStamped.h>
#include <unordered_map>
#include <random>


// This class injects simple message faults that don't need to be simulated
// at their source. Modified topics are prefixed with "/faults". This could be
// accomplished on the original topics, but, for example, in the case of
// /joint_states, this would require forking and modifying joint_state_publisher.
// Creating a modified version of the original message is simpler, and it
// leaves the original message intact in case we want to use it as part of a
// placeholder fault estimator.
class FaultInjector
{

public:
  FaultInjector(ros::NodeHandle& node_handle);
  ~FaultInjector(){}

  void faultsConfigCb(ow_faults::FaultsConfig& faults, uint32_t level);
 
  enum class ComponentFaults : uint {
    Hardware = 1, 
    JointLimit = 2,
    TrajectoryGeneration = 2,
    Collision = 3, 
    Estop = 4, 
    PositionLimit = 5, 
    TorqueLimit = 6, 
    VelocityLimit = 7, 
    NoForceData = 8
    };

  //system
  static constexpr std::bitset<10> isSystem{                0b00'0000'0001 };
  static constexpr std::bitset<10> isArmGoalError{          0b00'0000'0010 };
  static constexpr std::bitset<10> isArmExecutionError{     0b00'0000'0100 };
  static constexpr std::bitset<10> isTaskGoalError{         0b00'0000'1000 };
  static constexpr std::bitset<10> isCamGoalError{          0b00'0001'0000 };
  static constexpr std::bitset<10> isCamExecutionError{     0b00'0010'0000 };
  static constexpr std::bitset<10> isPanTiltGoalError{      0b00'0100'0000 };
  static constexpr std::bitset<10> isPanTiltExecutionError{ 0b00'1000'0000 };
  static constexpr std::bitset<10> isLanderExecutionError{  0b01'0000'0000 };
  static constexpr std::bitset<10> isPowerSystemFault{      0b10'0000'0000 };
  
  //power
  static constexpr std::bitset<3> islowVoltageError{ 0b001 };
  static constexpr std::bitset<3> isCapLossError{    0b010 };
  static constexpr std::bitset<3> isThermalError{    0b100 };

  static constexpr float THERMAL_MAX = 50;
  static constexpr float SOC_MIN = 0.1;
  static constexpr float SOC_MAX_DIFF = 0.05;

  //arm
  static constexpr float FAULT_ZERO_TELEMETRY = 0.0;

private:
  
  ////////// functions
  void publishSystemFaultsMessage();

  //Arm functions
  // Output /faults/joint_states, a modified version of /joint_states, injecting
  // simple message faults that don't need to be simulated at their source.
  void jointStateCb(const sensor_msgs::JointStateConstPtr& msg);
  // Output /faults/joint_states, a modified version of /joint_states, injecting
  // simple message faults that don't need to be simulated at their source.
  void distPitchFtSensorCb(const geometry_msgs::WrenchStamped& msg);
  // Find an item in an std::vector or other find-able data structure, and
  // return its index. Return -1 if not found.
  template<typename group_t, typename item_t>
  int findPositionInGroup(const group_t& group, const item_t& item);
  // Get index from m_joint_index_map. If found, modify out_index and return
  // true. Otherwise, return false.
  bool findJointIndex(const unsigned int joint, unsigned int& out_index);

  //camera function
  void cameraTriggerCb(const std_msgs::Empty& msg);

  // power functions
  float getRandomFloatFromRange(float min_val, float max_val);
  void publishPowerSystemFault();
  void powerSOCListener(const std_msgs::Float64& msg);
  void powerTemperatureListener(const std_msgs::Float64& msg);

  // Antennae functions
  void antennaPanFaultCb(const std_msgs::Float64& msg);
  void antennaTiltFaultCb(const std_msgs::Float64& msg);
  void publishAntennaeFaults(const std_msgs::Float64& msg, bool encoder, 
                             bool torque, float& m_faultValue, ros::Publisher& m_publisher);

  //Setting message values
  template<typename fault_msg>
  void setFaultsMessageHeader(fault_msg& msg);
  template<typename bitsetFaultsMsg, typename bitmask>
  void setBitsetFaultsMessage(bitsetFaultsMsg& msg, bitmask systemFaultsBitmask);
  template<typename fault_msg>
  void setComponentFaultsMessage(fault_msg& msg, ComponentFaults value);
 
  //checking rqt faults
  void checkArmFaults();
  void checkAntFaults();
  void checkCamFaults();

<<<<<<< HEAD
  // publishers and subscribers
=======
  ///////publishers and subscribers
>>>>>>> cc8ca91b
  // arm faults
  ros::Subscriber m_joint_state_sub;
  ros::Publisher m_joint_state_pub;

  //power
  ros::Subscriber m_power_soc_sub;
  ros::Subscriber m_power_temperature_sub;
  ros::Publisher m_power_fault_trigger_pub;

  // ft sensor
  ros::Subscriber m_dist_pitch_ft_sensor_sub;
  ros::Publisher m_dist_pitch_ft_sensor_pub;

  // camera
  ros::Subscriber m_camera_trigger_sub;
  ros::Publisher m_camera_trigger_remapped_pub;

  //antenna 
  ros::Subscriber m_fault_ant_pan_sub;
  ros::Subscriber m_fault_ant_tilt_sub;
  ros::Publisher m_fault_ant_pan_remapped_pub;
  ros::Publisher m_fault_ant_tilt_remapped_pub;

  // jpl message publishers
  ros::Publisher m_antenna_fault_msg_pub;
  ros::Publisher m_arm_fault_msg_pub;
  ros::Publisher m_camera_fault_msg_pub;
  ros::Publisher m_power_fault_msg_pub;
  ros::Publisher m_system_fault_msg_pub;

  ////////// vars
  //system
  std::bitset<10> m_system_faults_bitset{};

  //general component faults
  bool m_arm_fault;
  bool m_ant_fault;
  bool m_cam_fault = false;
  bool m_soc_fault = false;
  bool m_temperature_fault = false;

  //arm joint faults
  ow_faults::FaultsConfig m_faults;

  //power vars
  float m_last_SOC = std::numeric_limits<float>::quiet_NaN();

  // antenna vars
  float m_fault_pan_value;
  float m_fault_tilt_value;

  // Map ow_lander::joint_t enum values to indices in JointState messages
  std::vector<unsigned int> m_joint_state_indices;
  std::mt19937 m_random_generator; // Utilize a Mersenne Twister pesduo random generation
};

#endif<|MERGE_RESOLUTION|>--- conflicted
+++ resolved
@@ -125,11 +125,8 @@
   void checkAntFaults();
   void checkCamFaults();
 
-<<<<<<< HEAD
   // publishers and subscribers
-=======
-  ///////publishers and subscribers
->>>>>>> cc8ca91b
+
   // arm faults
   ros::Subscriber m_joint_state_sub;
   ros::Publisher m_joint_state_pub;

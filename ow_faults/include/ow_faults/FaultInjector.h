// The Notices and Disclaimers for Ocean Worlds Autonomy Testbed for Exploration
// Research and Simulation can be found in README.md in the root directory of
// this repository.

#ifndef FaultInjector_h
#define FaultInjector_h

#include <bitset>
#include <ctime>
#include <cstdlib>
#include <ros/ros.h>
#include <cstdint>
#include <std_msgs/Float64.h>
#include <std_msgs/Empty.h>
#include <ow_faults/FaultsConfig.h>
#include "ow_faults/SystemFaults.h"
#include "ow_faults/ArmFaults.h"
#include "ow_faults/PowerFaults.h"
#include "ow_faults/PTFaults.h"
#include "ow_faults/CamFaults.h"
#include <ow_lander/lander_joints.h>
#include <sensor_msgs/JointState.h>
#include <geometry_msgs/WrenchStamped.h>
#include <unordered_map>
#include <random>


// This class injects simple message faults that don't need to be simulated
// at their source. Modified topics are prefixed with "/faults". This could be
// accomplished on the original topics, but, for example, in the case of
// /joint_states, this would require forking and modifying joint_state_publisher.
// Creating a modified version of the original message is simpler, and it
// leaves the original message intact in case we want to use it as part of a
// placeholder fault estimator.
class FaultInjector
{

public:
  FaultInjector(ros::NodeHandle& node_handle);
  ~FaultInjector(){}

  void faultsConfigCb(ow_faults::FaultsConfig& faults, uint32_t level);
<<<<<<< HEAD
 
  enum class ComponentFaults : uint {
    Hardware = 1, 
    JointLimit = 2,
    TrajectoryGeneration = 2,
    Collision = 3, 
    Estop = 4, 
    PositionLimit = 5, 
    TorqueLimit = 6, 
    VelocityLimit = 7, 
    NoForceData = 8
    };

  //system
  static constexpr std::bitset<10> isSystem{                0b00'0000'0001 };
  static constexpr std::bitset<10> isArmGoalError{          0b00'0000'0010 };
  static constexpr std::bitset<10> isArmExecutionError{     0b00'0000'0100 };
  static constexpr std::bitset<10> isTaskGoalError{         0b00'0000'1000 };
  static constexpr std::bitset<10> isCamGoalError{          0b00'0001'0000 };
  static constexpr std::bitset<10> isCamExecutionError{     0b00'0010'0000 };
  static constexpr std::bitset<10> isPanTiltGoalError{      0b00'0100'0000 };
  static constexpr std::bitset<10> isPanTiltExecutionError{ 0b00'1000'0000 };
  static constexpr std::bitset<10> isLanderExecutionError{  0b01'0000'0000 };
  static constexpr std::bitset<10> isPowerSystemFault{      0b10'0000'0000 };
=======

  static constexpr float THERMAL_MAX = 50;
  static constexpr float SOC_MIN = 0.1;
  static constexpr float SOC_MAX_DIFF = 0.05;
>>>>>>> bd564371

  //arm
  static constexpr float FAULT_ZERO_TELEMETRY = 0.0;

private:
  
  ////////// functions
  void publishSystemFaultsMessage();

  //Arm functions
  // Output /faults/joint_states, a modified version of /joint_states, injecting
  // simple message faults that don't need to be simulated at their source.
  void jointStateCb(const sensor_msgs::JointStateConstPtr& msg);
  // Output /faults/joint_states, a modified version of /joint_states, injecting
  // simple message faults that don't need to be simulated at their source.
  void distPitchFtSensorCb(const geometry_msgs::WrenchStamped& msg);
  // Find an item in an std::vector or other find-able data structure, and
  // return its index. Return -1 if not found.
  template<typename group_t, typename item_t>
  int findPositionInGroup(const group_t& group, const item_t& item);
  // Get index from m_joint_index_map. If found, modify out_index and return
  // true. Otherwise, return false.
  bool findJointIndex(const unsigned int joint, unsigned int& out_index);

  //camera function
  void cameraTriggerCb(const std_msgs::Empty& msg);

  // Antennae functions
  void antennaPanFaultCb(const std_msgs::Float64& msg);
  void antennaTiltFaultCb(const std_msgs::Float64& msg);
  void publishAntennaeFaults(const std_msgs::Float64& msg, bool encoder, 
                             bool torque, float& m_faultValue, ros::Publisher& m_publisher);

<<<<<<< HEAD
=======
  //Setting message values
  // template<typename fault_msg>
  // void setFaultsMessageHeader(fault_msg& msg);
  // template<typename bitsetFaultsMsg, typename bitmask>
  // void setBitsetFaultsMessage(bitsetFaultsMsg& msg, bitmask systemFaultsBitmask);
  // template<typename fault_msg>
  // void setComponentFaultsMessage(fault_msg& msg, ComponentFaults value);
 
>>>>>>> bd564371
  //checking rqt faults
  void checkArmFaults();
  void checkAntFaults();
  void checkCamFaults();

  // publishers and subscribers

  // arm faults
  ros::Subscriber m_joint_state_sub;
  ros::Publisher m_joint_state_pub;

  // ft sensor
  ros::Subscriber m_dist_pitch_ft_sensor_sub;
  ros::Publisher m_dist_pitch_ft_sensor_pub;

  // camera
  ros::Subscriber m_camera_trigger_sub;
  ros::Publisher m_camera_trigger_remapped_pub;

  //antenna 
  ros::Subscriber m_fault_ant_pan_sub;
  ros::Subscriber m_fault_ant_tilt_sub;
  ros::Publisher m_fault_ant_pan_remapped_pub;
  ros::Publisher m_fault_ant_tilt_remapped_pub;

  // jpl message publishers
<<<<<<< HEAD
  ros::Publisher m_antenna_fault_msg_pub;
  ros::Publisher m_arm_fault_msg_pub;
  ros::Publisher m_camera_fault_msg_pub;
=======
  // ros::Publisher m_antenna_fault_msg_pub;
  // ros::Publisher m_arm_fault_msg_pub;
  // ros::Publisher m_camera_fault_msg_pub;
  // ros::Publisher m_power_fault_msg_pub;
  // ros::Publisher m_system_fault_msg_pub;
>>>>>>> bd564371

  ////////// vars
  //system
  std::bitset<10> m_system_faults_bitset{};

  //general component faults
  bool m_arm_fault;
  bool m_ant_fault;
  bool m_cam_fault = false;

  //arm joint faults
  ow_faults::FaultsConfig m_faults;

  // antenna vars
  float m_fault_pan_value;
  float m_fault_tilt_value;

  // Map ow_lander::joint_t enum values to indices in JointState messages
  std::vector<unsigned int> m_joint_state_indices;
  std::mt19937 m_random_generator; // Utilize a Mersenne Twister pesduo random generation
};

#endif<|MERGE_RESOLUTION|>--- conflicted
+++ resolved
@@ -40,37 +40,6 @@
   ~FaultInjector(){}
 
   void faultsConfigCb(ow_faults::FaultsConfig& faults, uint32_t level);
-<<<<<<< HEAD
- 
-  enum class ComponentFaults : uint {
-    Hardware = 1, 
-    JointLimit = 2,
-    TrajectoryGeneration = 2,
-    Collision = 3, 
-    Estop = 4, 
-    PositionLimit = 5, 
-    TorqueLimit = 6, 
-    VelocityLimit = 7, 
-    NoForceData = 8
-    };
-
-  //system
-  static constexpr std::bitset<10> isSystem{                0b00'0000'0001 };
-  static constexpr std::bitset<10> isArmGoalError{          0b00'0000'0010 };
-  static constexpr std::bitset<10> isArmExecutionError{     0b00'0000'0100 };
-  static constexpr std::bitset<10> isTaskGoalError{         0b00'0000'1000 };
-  static constexpr std::bitset<10> isCamGoalError{          0b00'0001'0000 };
-  static constexpr std::bitset<10> isCamExecutionError{     0b00'0010'0000 };
-  static constexpr std::bitset<10> isPanTiltGoalError{      0b00'0100'0000 };
-  static constexpr std::bitset<10> isPanTiltExecutionError{ 0b00'1000'0000 };
-  static constexpr std::bitset<10> isLanderExecutionError{  0b01'0000'0000 };
-  static constexpr std::bitset<10> isPowerSystemFault{      0b10'0000'0000 };
-=======
-
-  static constexpr float THERMAL_MAX = 50;
-  static constexpr float SOC_MIN = 0.1;
-  static constexpr float SOC_MAX_DIFF = 0.05;
->>>>>>> bd564371
 
   //arm
   static constexpr float FAULT_ZERO_TELEMETRY = 0.0;
@@ -104,17 +73,6 @@
   void publishAntennaeFaults(const std_msgs::Float64& msg, bool encoder, 
                              bool torque, float& m_faultValue, ros::Publisher& m_publisher);
 
-<<<<<<< HEAD
-=======
-  //Setting message values
-  // template<typename fault_msg>
-  // void setFaultsMessageHeader(fault_msg& msg);
-  // template<typename bitsetFaultsMsg, typename bitmask>
-  // void setBitsetFaultsMessage(bitsetFaultsMsg& msg, bitmask systemFaultsBitmask);
-  // template<typename fault_msg>
-  // void setComponentFaultsMessage(fault_msg& msg, ComponentFaults value);
- 
->>>>>>> bd564371
   //checking rqt faults
   void checkArmFaults();
   void checkAntFaults();
@@ -141,17 +99,11 @@
   ros::Publisher m_fault_ant_tilt_remapped_pub;
 
   // jpl message publishers
-<<<<<<< HEAD
-  ros::Publisher m_antenna_fault_msg_pub;
-  ros::Publisher m_arm_fault_msg_pub;
-  ros::Publisher m_camera_fault_msg_pub;
-=======
   // ros::Publisher m_antenna_fault_msg_pub;
   // ros::Publisher m_arm_fault_msg_pub;
   // ros::Publisher m_camera_fault_msg_pub;
   // ros::Publisher m_power_fault_msg_pub;
   // ros::Publisher m_system_fault_msg_pub;
->>>>>>> bd564371
 
   ////////// vars
   //system

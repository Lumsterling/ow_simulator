#!/usr/bin/env python3
PACKAGE = "ow_faults_injection"

from dynamic_reconfigure.parameter_generator_catkin import *

gen = ParameterGenerator()

joint_state_enum = gen.enum([gen.const("nominal",  int_t, 0, "Joint is functioning normally"),
                             gen.const("free",     int_t, 1, "Joint is freely moving"),
                             gen.const("frozen",   int_t, 2, "Joint is frozen in position"),
                             gen.const("friction", int_t, 3, "Joint is consuming extra power")],
                            "An enum to set joint state")


# ANTENNA FAULTS

ant_faults = gen.add_group("ant_faults")
ant_faults.add("ant_pan_joint_locked_failure",
               bool_t,
               0,
               "Antenna pan encoder failure",
               False)

ant_faults.add("ant_tilt_joint_locked_failure",
               bool_t,
               0,
               "Antenna tilt encoder failure",
               False)

# CAM FAULTS
cam_faults = gen.add_group("cam_faults")

cam_faults.add("camera_left_trigger_failure",
               bool_t,
               0,
               "Camera Left Trigger failure",
               False)


# ARM FAULTS

arm_faults = gen.add_group("arm_faults")
arm_faults.add("shou_yaw_joint_locked_failure",
               bool_t,
               0,
               "Shoulder yaw encoder failure",
               False)

arm_faults.add("shou_pitch_joint_locked_failure",
               bool_t,
               0,
               "Shoulder pitch encoder failure",
               False)

arm_faults.add("prox_pitch_joint_locked_failure",
               bool_t,
               0,
               "Proximal pitch encoder failure",
               False)

arm_faults.add("dist_pitch_joint_locked_failure",
               bool_t,
               0,
               "Distal pitch encoder failure",
               False)

arm_faults.add("hand_yaw_joint_locked_failure",
               bool_t,
               0,
               "Hand yaw encoder failure",
               False)

arm_faults.add("scoop_yaw_joint_locked_failure",
               bool_t,
               0,
               "Scoop yaw encoder failure",
               False)

arm_faults.add("arm_motion_continues_in_fault",
               bool_t,
               0,
               "Arm in motion is not stopped by arm fault",
               False)


# FT Sensor Faults

ft_sensor_faults = gen.add_group("ft_sensor_faults")
ft_sensor_faults.add("enable", bool_t, 0,
    "Distal pitch force torque sensor failures enabled", False)
ft_sensor_faults.add("zero_signal_failure", bool_t, 0,
    "Distal pitch force torque sensor with zero signal failure", False)
ft_sensor_faults.add("signal_bias_failure", double_t, 0,
    "Distal pitch force torque sensor signal bias failure", 0.0, -1.0, 1.0)
ft_sensor_faults.add("signal_noise_failure", double_t, 0,
    "Distal pitch force torque sensor signal increase noise failure", 0.0, 0.0, 1.0)


# POWER FAULTS

power_faults = gen.add_group("power_faults")
<<<<<<< HEAD
power_faults.add("high_power_draw",   double_t, 0,
    "High power draw increment", 1.0, 1.0, 30.0)
power_faults.add("activate_high_power_draw",    bool_t, 0,  "Activate high power draw at the selected wattage", False)
=======
power_faults.add("low_state_of_charge_power_failure", bool_t,
                 0,
                 "Low state of charge power failure",
                 False)
power_faults.add("instantaneous_capacity_loss_power_failure",
                 bool_t,
                 0,
                 "Instantaneous capcity loss power failure",
                 False)
power_faults.add("thermal_power_failure", bool_t,
                 0,
                 "Thermal power failure",
                 False)
>>>>>>> 89e8c754

exit(gen.generate(PACKAGE, "faults", "Faults"))<|MERGE_RESOLUTION|>--- conflicted
+++ resolved
@@ -99,24 +99,9 @@
 # POWER FAULTS
 
 power_faults = gen.add_group("power_faults")
-<<<<<<< HEAD
 power_faults.add("high_power_draw",   double_t, 0,
     "High power draw increment", 1.0, 1.0, 30.0)
 power_faults.add("activate_high_power_draw",    bool_t, 0,  "Activate high power draw at the selected wattage", False)
-=======
-power_faults.add("low_state_of_charge_power_failure", bool_t,
-                 0,
-                 "Low state of charge power failure",
-                 False)
-power_faults.add("instantaneous_capacity_loss_power_failure",
-                 bool_t,
-                 0,
-                 "Instantaneous capcity loss power failure",
-                 False)
-power_faults.add("thermal_power_failure", bool_t,
-                 0,
-                 "Thermal power failure",
-                 False)
->>>>>>> 89e8c754
+
 
 exit(gen.generate(PACKAGE, "faults", "Faults"))
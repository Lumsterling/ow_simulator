<?xml version="1.0"?>
<launch>

  <arg name="world_name" default="$(find ow_europa)/worlds/terminator.world"/>
  <arg name="arm_sim_enable" default="false" />
  <arg name="gazebo" default="true"/>
  <arg name="extra_gazebo_args" value="joint_states:=/_original/joint_states" />
  <arg name="gzclient" default="true"/>  <!-- Only has effect if gazebo = true -->
  <arg name="record_bag" default="false"/>

  <!-- Initial pose arguments -->
  <arg name="init_x" default="0" />
  <arg name="init_y" default="0" />
  <arg name="init_z" default="0" />
  <arg name="init_R" default="0" />
  <arg name="init_P" default="0" />
  <arg name="init_Y" default="0" />
  <arg name="freeze_base_link" default="false" />

  <!-- == launch gazebo with the chosen world ==================== -->
  <include file="$(find gazebo_ros)/launch/empty_world.launch" if="$(arg gazebo)">
    <arg name="world_name" value="$(arg world_name)"/>
    <arg name="paused" value="true"/>
    <arg name="use_sim_time" value="true"/>
    <arg name="gui" value="$(arg gzclient)"/>
    <arg name="headless" value="false"/>
    <arg name="debug" value="false"/>
    <arg name="verbose" value="true"/>
    <arg name="extra_gazebo_args" value="joint_states:=/_original/joint_states"/>
  </include>

  <!-- == publish celestial body frames ==================== -->
  <node name="ephemeris" pkg="irg_planetary_ephemeris" type="publisher" output="screen">
    <rosparam command="load" file="$(find ow_ephemeris)/config/europa.yaml" subst_value="true"/>
  </node>

  <!-- == compute sunlight values for shaders ==================== -->
  <node name="sunlight_values" pkg="ow_ephemeris" type="sunlight_values_for_shaders.py" output="screen">
    <rosparam command="load" file="$(find ow_ephemeris)/config/europa.yaml" subst_value="true"/>
  </node>

  <!-- == add celestial bodies to tf-tree ==================== -->
  <node name="world_to_celestial_bodies" pkg="tf" type="static_transform_publisher"
    args="0 0 0 0 0 0 world celestial_body_origin 1000" />
  <node name="celestial_bodies_to_europa" pkg="tf" type="static_transform_publisher"
    args="0 0 0 0 0 0 celestial_body_origin europa 1000" />

  <!-- == add lander model to scene ==================== -->
  <include file="$(find ow_lander)/launch/spawn.launch" >
    <arg name="init_x" value="$(arg init_x)"/>
    <arg name="init_y" value="$(arg init_y)"/>
    <arg name="init_z" value="$(arg init_z)"/>
    <arg name="init_R" value="$(arg init_R)"/>
    <arg name="init_P" value="$(arg init_P)"/>
    <arg name="init_Y" value="$(arg init_Y)"/>
    <arg name="freeze_base_link" value="$(arg freeze_base_link)"/>
  </include>

  <!-- == add lander to tf-tree ==================== -->
  <!-- This is necessary for rviz but not gazebo. We only do this if
    freeze_base_link=false. If true, the same link is made with a fixed joint in
    lander.xacro. Rigidly fixing a robot to the world requires the name "world"
    and is explained here http://gazebosim.org/tutorials/?tut=ros_urdf#RigidlyFixingAModeltotheWorld
    and here http://sdformat.org/tutorials?tut=pose_frame_semantics&cat=specification&#specifying-parent-and-child-link-names-for-joints-in-sdf-1-4 -->
  <node name="world_to_base_link" pkg="tf" type="static_transform_publisher"
    args="0 0 0 0 0 0 world base_link 1000" unless="$(arg freeze_base_link)"/>

  <!-- Start power_system_node -->
<<<<<<< HEAD
  <node name="power_system_node" pkg="ow_power_system" type="power_system_node">
    <param name="power_draw_csv_path" value="$(find ow_power_system)/data/$(arg power_draw_csv_file)"/>
    <remap from="/power_system_node/state_of_charge" to="/_original/power_system_node/state_of_charge"/>
  </node>
=======
  <node name="power_system_node" pkg="ow_power_system" type="power_system_node" output="screen"/>
>>>>>>> 110677e4

  <!-- Start faults node -->
  <node name="faults" pkg="ow_faults" type="faults" output="screen" />

  <!-- ====== simulate changes to the terrain caused by the scoop   ======= -->
  <node name="modify_terrain_scoop" pkg="ow_dynamic_terrain" type="modify_terrain_scoop_pub.py" output="screen"/>

  <!-- ====== simulate changes to the terrain caused by the grinder ======= -->
  <node name="modify_terrain_grinder" pkg="ow_dynamic_terrain" type="modify_terrain_grinder_pub.py" output="screen"/>

  <!-- == start rviz ==================== -->
  <!--group unless="$(arg arm_sim_enable)">
    <node name="rviz" pkg="rviz" type="rviz"
      args="-d $(find ow_lander)/config/lander.rviz" output="screen"/>
  </group-->

  <!-- == Start rqt with a short delay so most topics will be visible and we won't need to refresh widgets ====== -->
  <!-- Starting without a .perspective file will reload the last used configuration. -->
  <!--node pkg="rqt_gui" type="rqt_gui" name="rqt_gui"
    launch-prefix="bash -c 'sleep 5; $0 $@' "/-->
  <node pkg="rqt_gui" type="rqt_gui" name="rqt_gui"
    launch-prefix="bash -c 'sleep 5; $0 $@' "
    args="&#45;&#45;perspective-file $(find ow)/config/default.perspective">
    <remap from="/ant_pan_position_controller/command" to="/_original/ant_pan_position_controller/command"/>
    <remap from="/ant_tilt_position_controller/command" to="/_original/ant_tilt_position_controller/command"/> 
  </node>
  <!-- == launch the mechanical power publishing node ========= -->
  <node pkg="ow_lander" name="mechanical_power_arm" type="mechanical_power_arm.py" output="screen" />

  <!-- == start bag_recorder_node =========== -->
  <node if="$(arg record_bag)" name="bag_recorder_node" 
      pkg="ow_bag_recorder" type="bag_recorder_node" output="screen">
    <rosparam file="$(find ow_bag_recorder)/config/options.yaml"/>
    <rosparam file="$(find ow_bag_recorder)/config/topics.yaml"/>
  </node>

</launch><|MERGE_RESOLUTION|>--- conflicted
+++ resolved
@@ -66,14 +66,9 @@
     args="0 0 0 0 0 0 world base_link 1000" unless="$(arg freeze_base_link)"/>
 
   <!-- Start power_system_node -->
-<<<<<<< HEAD
-  <node name="power_system_node" pkg="ow_power_system" type="power_system_node">
-    <param name="power_draw_csv_path" value="$(find ow_power_system)/data/$(arg power_draw_csv_file)"/>
-    <remap from="/power_system_node/state_of_charge" to="/_original/power_system_node/state_of_charge"/>
+  <node name="power_system_node" pkg="ow_power_system" type="power_system_node" output="screen">
+    <!-- <remap from="/power_system_node/state_of_charge" to="/_original/power_system_node/state_of_charge"/> -->
   </node>
-=======
-  <node name="power_system_node" pkg="ow_power_system" type="power_system_node" output="screen"/>
->>>>>>> 110677e4
 
   <!-- Start faults node -->
   <node name="faults" pkg="ow_faults" type="faults" output="screen" />

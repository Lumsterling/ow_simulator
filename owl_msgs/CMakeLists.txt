cmake_minimum_required(VERSION 3.0.2)
project(owl_msgs)

## Compile as C++11, supported in ROS Kinetic and newer
# add_compile_options(-std=c++11)

## Find catkin macros and libraries
## if COMPONENTS list like find_package(catkin REQUIRED COMPONENTS xyz)
## is used, also find other catkin packages
find_package(catkin REQUIRED COMPONENTS
  message_generation
  std_msgs
  geometry_msgs
)

## System dependencies are found with CMake's conventions
# find_package(Boost REQUIRED COMPONENTS system)


## Uncomment this if the package has a setup.py. This macro ensures
## modules and global scripts declared therein get installed
## See http://ros.org/doc/api/catkin/html/user_guide/setup_dot_py.html
# catkin_python_setup()

################################################
## Declare ROS messages, services and actions ##
################################################

## To declare and build messages, services or actions from within this
## package, follow these steps:
## * Let MSG_DEP_SET be the set of packages whose message types you use in
##   your messages/services/actions (e.g. std_msgs, actionlib_msgs, ...).
## * In the file package.xml:
##   * add a build_depend tag for "message_generation"
##   * add a build_depend and a exec_depend tag for each package in MSG_DEP_SET
##   * If MSG_DEP_SET isn't empty the following dependency has been pulled in
##     but can be declared for certainty nonetheless:
##     * add a exec_depend tag for "message_runtime"
## * In this file (CMakeLists.txt):
##   * add "message_generation" and every package in MSG_DEP_SET to
##     find_package(catkin REQUIRED COMPONENTS ...)
##   * add "message_runtime" and every package in MSG_DEP_SET to
##     catkin_package(CATKIN_DEPENDS ...)
##   * uncomment the add_*_files sections below as needed
##     and list every .msg/.srv/.action file to be processed
##   * uncomment the generate_messages entry below
##   * add every package in MSG_DEP_SET to generate_messages(DEPENDENCIES ...)

## Generate messages in the 'msg' folder
add_message_files(
  FILES
  ArmFaultsStatus.msg
  ArmJointAccelerations.msg
  ArmJointPositions.msg
  ArmJointTorques.msg
  ArmJointVelocities.msg
<<<<<<< HEAD
  CameraFaultsStatus.msg
=======
  ArmPose.msg
>>>>>>> 4e76ff37
  PanTiltPosition.msg
  PanTiltFaultsStatus.msg
  SystemFaultsStatus.msg
)

## Generate services in the 'srv' folder
# add_service_files(
#   FILES
#   Service1.srv
#   Service2.srv
# )

## Generate actions in the 'action' folder
# add_action_files(
#   FILES
#   Action1.action
#   Action2.action
# )

## Generate added messages and services with any dependencies listed here
generate_messages(
  DEPENDENCIES
  std_msgs
  geometry_msgs
)

################################################
## Declare ROS dynamic reconfigure parameters ##
################################################

## To declare and build dynamic reconfigure parameters within this
## package, follow these steps:
## * In the file package.xml:
##   * add a build_depend and a exec_depend tag for "dynamic_reconfigure"
## * In this file (CMakeLists.txt):
##   * add "dynamic_reconfigure" to
##     find_package(catkin REQUIRED COMPONENTS ...)
##   * uncomment the "generate_dynamic_reconfigure_options" section below
##     and list every .cfg file to be processed

## Generate dynamic reconfigure parameters in the 'cfg' folder
# generate_dynamic_reconfigure_options(
#   cfg/DynReconf1.cfg
#   cfg/DynReconf2.cfg
# )

###################################
## catkin specific configuration ##
###################################
## The catkin_package macro generates cmake config files for your package
## Declare things to be passed to dependent projects
## INCLUDE_DIRS: uncomment this if your package contains header files
## LIBRARIES: libraries you create in this project that dependent projects also need
## CATKIN_DEPENDS: catkin_packages dependent projects also need
## DEPENDS: system dependencies of this project that dependent projects also need
catkin_package(
#  INCLUDE_DIRS include
#  LIBRARIES owl_msgs
  CATKIN_DEPENDS message_runtime std_msgs geometry_msgs
#  DEPENDS system_lib
)

###########
## Build ##
###########

## Specify additional locations of header files
## Your package locations should be listed before other locations
include_directories(
# include
  ${catkin_INCLUDE_DIRS}
)

## Declare a C++ library
# add_library(${PROJECT_NAME}
#   src/${PROJECT_NAME}/owl_msgs.cpp
# )

## Add cmake target dependencies of the library
## as an example, code may need to be generated before libraries
## either from message generation or dynamic reconfigure
# add_dependencies(${PROJECT_NAME} ${${PROJECT_NAME}_EXPORTED_TARGETS} ${catkin_EXPORTED_TARGETS})

## Declare a C++ executable
## With catkin_make all packages are built within a single CMake context
## The recommended prefix ensures that target names across packages don't collide
# add_executable(${PROJECT_NAME}_node src/owl_msgs_node.cpp)

## Rename C++ executable without prefix
## The above recommended prefix causes long target names, the following renames the
## target back to the shorter version for ease of user use
## e.g. "rosrun someones_pkg node" instead of "rosrun someones_pkg someones_pkg_node"
# set_target_properties(${PROJECT_NAME}_node PROPERTIES OUTPUT_NAME node PREFIX "")

## Add cmake target dependencies of the executable
## same as for the library above
# add_dependencies(${PROJECT_NAME}_node ${${PROJECT_NAME}_EXPORTED_TARGETS} ${catkin_EXPORTED_TARGETS})

## Specify libraries to link a library or executable target against
# target_link_libraries(${PROJECT_NAME}_node
#   ${catkin_LIBRARIES}
# )

#############
## Install ##
#############

# all install targets should use catkin DESTINATION variables
# See http://ros.org/doc/api/catkin/html/adv_user_guide/variables.html

## Mark executable scripts (Python etc.) for installation
## in contrast to setup.py, you can choose the destination
# catkin_install_python(PROGRAMS
#   scripts/my_python_script
#   DESTINATION ${CATKIN_PACKAGE_BIN_DESTINATION}
# )

## Mark executables for installation
## See http://docs.ros.org/melodic/api/catkin/html/howto/format1/building_executables.html
# install(TARGETS ${PROJECT_NAME}_node
#   RUNTIME DESTINATION ${CATKIN_PACKAGE_BIN_DESTINATION}
# )

## Mark libraries for installation
## See http://docs.ros.org/melodic/api/catkin/html/howto/format1/building_libraries.html
# install(TARGETS ${PROJECT_NAME}
#   ARCHIVE DESTINATION ${CATKIN_PACKAGE_LIB_DESTINATION}
#   LIBRARY DESTINATION ${CATKIN_PACKAGE_LIB_DESTINATION}
#   RUNTIME DESTINATION ${CATKIN_GLOBAL_BIN_DESTINATION}
# )

## Mark cpp header files for installation
# install(DIRECTORY include/${PROJECT_NAME}/
#   DESTINATION ${CATKIN_PACKAGE_INCLUDE_DESTINATION}
#   FILES_MATCHING PATTERN "*.h"
#   PATTERN ".svn" EXCLUDE
# )

## Mark other files for installation (e.g. launch and bag files, etc.)
# install(FILES
#   # myfile1
#   # myfile2
#   DESTINATION ${CATKIN_PACKAGE_SHARE_DESTINATION}
# )

#############
## Testing ##
#############

## Add gtest based cpp test target and link libraries
# catkin_add_gtest(${PROJECT_NAME}-test test/test_owl_msgs.cpp)
# if(TARGET ${PROJECT_NAME}-test)
#   target_link_libraries(${PROJECT_NAME}-test ${PROJECT_NAME})
# endif()

## Add folders to be run by python nosetests
# catkin_add_nosetests(test)<|MERGE_RESOLUTION|>--- conflicted
+++ resolved
@@ -54,13 +54,10 @@
   ArmJointPositions.msg
   ArmJointTorques.msg
   ArmJointVelocities.msg
-<<<<<<< HEAD
+  ArmPose.msg
   CameraFaultsStatus.msg
-=======
-  ArmPose.msg
->>>>>>> 4e76ff37
+  PanTiltFaultsStatus.msg
   PanTiltPosition.msg
-  PanTiltFaultsStatus.msg
   SystemFaultsStatus.msg
 )
 

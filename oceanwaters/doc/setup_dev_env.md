These instructions cover system requirements, and the installation of
prerequisite software (PLEXIL, ROS), for OceanWATERS.  Familiarity with
Unix/Linux and the Bash shell command line is assumed.

System Requirements
-------------------

### Hardware

The minimum recommended hardware configuration is as follows:

-   2.0 GHz quad core x86-64 CPU
-   16 GB memory
-   Nvidia graphics card. GeForce GTX 750-Ti, GeForce GTX 960M, Quadro M1200, or
    better.

### Software

The following minimum software set is required to build and run OceanWATERS
(version numbers and identifiers are listed where specific versions are
required):

-   The Ubuntu 18.04 (Bionic) Linux operating system, with:
    -   The Bash command shell
    -   The git version control system
-   The Robot Operating System (ROS), Melodic Morenia distribution, with:
    -   The Catkin build system
-   Gazebo 9.13
- PLEXIL plan language and executive (http://plexil.sourceforge.net).
- Generic Software Architecture for Prognostics (GSAP) v2.0

Note on virtual machines (e.g. VMWare, Parallels, VirtualBox, Windows Subsystem
for Linux): These have all worked to some degree, but tend to not support the
Gazebo simulator very well or at all. They are not recommended for OceanWATERS.


Prerequisites
-------------

OceanWATERS requires PLEXIL, GSAP, ROS, and Gazebo.
In the following instructions, we assume the default command shell is Bash.

### PLEXIL

The OceanWATERS distribution includes an autonomy module (`ow_autonomy`) that at present
depends on PLEXIL, an open-source plan authoring language and autonomy executive (see
[*http://plexil.sourceforge.net](http://plexil.sourceforge.net)).  PLEXIL must be installed
*prior* to building the `ow_autonomy` package.

PLEXIL is hosted on sourceforge.net, which provides both source code and binary
distributions. PLEXIL should be built from source code, as the binary
distributions on sourceforge.net are not always kept up to date.

* Check out the source code:
```
git clone https://git.code.sf.net/p/plexil/git plexil
```

The default git branch of PLEXIL is `releases/plexil-4`, which is maintained as
a stable version of PLEXIL compatible with OceanWATERS and suitable for general
use.

* Install any of the following build prerequisites needed. If you're not sure
which are missing, try the build, see where it breaks, and install new packages
as you go. All of the following may be installed with: `sudo apt install
<package-name>`

```
sudo apt install make \
                 autotools-dev \
                 autoconf \
                 libtool \
                 g++ \
                 ant \
                 gperf \
                 default-jre
```

Note that PLEXIL (specifically the plan compiler) requires the Java compiler and
runtime environment, version 8 or newer.

* Define the `PLEXIL_HOME` environment variable as the location of your PLEXIL
  installation, e.g.

```
export PLEXIL_HOME=/home/<username>/plexil
```

* Source the PLEXIL initialization file:
```
source $PLEXIL_HOME/scripts/plexil-setup.sh
```

NOTE: for convenience, you may wish to add the previous two commands to your
shell initialization file (e.g. `.profile`), since they are needed every time
you use PLEXIL or the `ow_autonomy` package.

* Configure PLEXIL for the build:
```
cd $PLEXIL_HOME
make src/configure
cd src
./configure CFLAGS="-g -O2" CXXFLAGS="-g -O2" --prefix=$PLEXIL_HOME --disable-static --disable-viewer --enable-ipc
```

* Build PLEXIL.
```
cd $PLEXIL_HOME
make universalExec plexil-compiler checkpoint
```

* Note that this is a minimal build of PLEXIL including only what is needed by
OceanWATERS.  Additional build information is available
[here](http://plexil.sourceforge.net/wiki/index.php/Installation).

* Also note that the latest version of this branch tested with OceanWATERS is tagged `OceanWATERS-v7.1`. 

### GSAP

The OceanWATERS distribution includes a power system  module (`ow_power_system`) that at present
depends on GSAP, an open-source battery prognostics executive. GSAP  must be installed
*prior* to building the `ow_power_system` package.


* Check out the source code:
```
<<<<<<< HEAD
git clone --branch v2.0.0 https://github.com/nasa/GSAP.git gsap
```

The default git branch is v2.0.0, which is the latest stable version
of GSAP.  On rare occasions the latest version of this branch won't be
compatible with OceanWATERS and you will need to check out a particular commit.
We plan to simplify the workflow needed to keep these two software systems compatible.
=======
git clone --branch v1.0-OW https://github.com/nasa/GSAP.git gsap
```

The git branch used is v1.0-OW, which is the latest stable version of GSAP for use with OceanWATERS.
Please note that this is not the default branch for GSAP and the two may differ.
This implementation strategy is required to utilize essential functionality developed after the most 
recent offical release of GSAP and to prevent compatibility issues that may arise due to continuing 
updates made within the GSAP framework. The latest stable version of GSAP for use with OceanWATERS will
be updated as necessary and will revert to the default branch of GSAP pending its next scheduled release.
>>>>>>> c3439a88

* Define the `GSAP_HOME` environment variable as the location of your GSAP
  installation, e.g.

```
export GSAP_HOME=/home/<username>/gsap
```

NOTE: for convenience, you may wish to add the previous command to your
shell initialization file (e.g. `.profile` or '.bashrc'), since they are needed every time

* Build GSAP.
```
cd $GSAP_HOME
mkdir build
cd build
cmake ..
make
```

NOTE: Configuration files can be used to tune the prognostics algorithm and/or adjust the prognostics model used to perform calculations.
An example configuration file can be found at:
```
ow_power_system/config/example.cfg
```
Additional information about mapping configuration files and modifying their contents can be found [here](https://github.com/nasa/GSAP/wiki/Getting-Started).

* If you have problems, see additional build information
[here](https://github.com/nasa/GSAP/wiki).

### ROS

Installation of OceanWATERS requires prior installation of ROS Melodic. ROS
binary downloads for Ubuntu Linux are available at
[http://wiki.ros.org/ROS/Installation](http://wiki.ros.org/ROS/Installation),
and instructions for installing ROS are available at
[http://wiki.ros.org/melodic/Installation/Ubuntu](http://wiki.ros.org/melodic/Installation/Ubuntu).

* Install ROS (Melodic version) by following
[these instructions](http://wiki.ros.org/melodic/Installation/Ubuntu). Select the
ros-melodic-desktop-full package when you get to that step.

By default, ROS is installed in `/opt/ros/release`. In the remainder of this document,
we assume that ROS is installed in `/opt/ros/melodic`.

### Gazebo

* Install Gazebo 9.13+. ROS melodic ships with Gazebo 9.0 which does not satisfy
OceanWATERS requirements. To get the latest stable version of Gazebo available
to ROS melodic follow these steps:

  * First run `gazebo --version` and check the version that is currently installed,
if you have 9.13 or higher installed then you may skip this Gazebo upgrade.

  * Add OSRF gazebo repositories to your linux enviroment:
```
sudo sh -c 'echo "deb http://packages.osrfoundation.org/gazebo/ubuntu-stable `lsb_release -cs` main" > /etc/apt/sources.list.d/gazebo-stable.list'
wget https://packages.osrfoundation.org/gazebo.key -O - | sudo apt-key add -
```

  * Update and upgrade the packages (confirm the upgrade when you get prompted):
```
sudo apt-get update
sudo apt-get upgrade
```
  * Run `gazebo --version` and verify that you have a version of 9.13 or higher

### Additional Packages

* In addition to the above, OceanWATERS requires the following list of packages:
```
sudo apt install git \
                 python-wstool \
                 python-catkin-tools \
                 ros-melodic-tf2-ros \
                 ros-melodic-robot-state-publisher \
                 ros-melodic-joint-state-publisher \
                 ros-melodic-joint-state-controller \
                 ros-melodic-effort-controllers \
                 ros-melodic-joint-trajectory-controller \
                 ros-melodic-dynamic-reconfigure \
                 ros-melodic-nodelet \
                 ros-melodic-nodelet-topic-tools \
                 ros-melodic-camera-info-manager \
                 ros-melodic-tf2-geometry-msgs \
                 ros-melodic-gazebo-ros-control \
                 ros-melodic-xacro ros-melodic-rviz-visual-tools \
                 ros-melodic-rqt-plot ros-melodic-rqt-rviz \
                 ros-melodic-rqt-image-view \
                 ros-melodic-rqt-common-plugins \
                 ros-melodic-gazebo-plugins \
                 ros-melodic-moveit \
                 ros-melodic-moveit-ros-visualization \
                 ros-melodic-geometry-msgs \
                 ros-melodic-cmake-modules \
                 ros-melodic-stereo-msgs \
                 ros-melodic-stereo-image-proc \
                 libgtk2.0-dev \
                 libglew-dev
```<|MERGE_RESOLUTION|>--- conflicted
+++ resolved
@@ -124,15 +124,6 @@
 
 * Check out the source code:
 ```
-<<<<<<< HEAD
-git clone --branch v2.0.0 https://github.com/nasa/GSAP.git gsap
-```
-
-The default git branch is v2.0.0, which is the latest stable version
-of GSAP.  On rare occasions the latest version of this branch won't be
-compatible with OceanWATERS and you will need to check out a particular commit.
-We plan to simplify the workflow needed to keep these two software systems compatible.
-=======
 git clone --branch v1.0-OW https://github.com/nasa/GSAP.git gsap
 ```
 
@@ -142,7 +133,6 @@
 recent offical release of GSAP and to prevent compatibility issues that may arise due to continuing 
 updates made within the GSAP framework. The latest stable version of GSAP for use with OceanWATERS will
 be updated as necessary and will revert to the default branch of GSAP pending its next scheduled release.
->>>>>>> c3439a88
 
 * Define the `GSAP_HOME` environment variable as the location of your GSAP
   installation, e.g.
